--- conflicted
+++ resolved
@@ -19,13 +19,8 @@
 cached = { version = "0.54.0", features = ["disk_store"] }
 globset = "0.4.15"
 toml = "0.8.19"
-<<<<<<< HEAD
 thiserror = "2.0.7"
-serde = { version = "1.0.215", features = ["derive"] }
-=======
-thiserror = "2.0.3"
 serde = { version = "1.0.216", features = ["derive"] }
->>>>>>> 1cb698c6
 glob = "0.3.1"
 petgraph = "0.6.5"
 serde_json = "1.0.133"
