[project]
name = "tach"
<<<<<<< HEAD
version = "0.13.alpha2"
=======
version = "0.13.4"
>>>>>>> cbc2ebf8
authors = [
    { name = "Caelean Barnes", email = "caeleanb@gmail.com" },
    { name = "Evan Doyle", email = "evanmdoyle@gmail.com" },
]
description = "A Python tool to maintain a modular package architecture."
readme = "README.md"
requires-python = ">=3.7"
classifiers = [
    "Programming Language :: Python :: 3",
    "License :: OSI Approved :: MIT License",
    "Operating System :: OS Independent",
    "Development Status :: 4 - Beta",
    "Environment :: Console",
    "Intended Audience :: Developers",
    "Programming Language :: Python",
    "Programming Language :: Python :: 3.7",
    "Programming Language :: Python :: 3.8",
    "Programming Language :: Python :: 3.9",
    "Programming Language :: Python :: 3.10",
    "Programming Language :: Python :: 3.11",
    "Programming Language :: Python :: 3.12",
    "Programming Language :: Python :: 3.13",
    "Programming Language :: Python :: 3 :: Only",
    "Topic :: Software Development :: Libraries :: Python Modules",
    "Topic :: Software Development :: Quality Assurance",
]
dependencies = [
    "pyyaml~=6.0",
    "tomli>=1.2.2",
    "tomli-w~=1.0",
    "rich~=13.0",
    "prompt-toolkit~=3.0",
    "GitPython~=3.1",
    "networkx>=2.6,<4.0",
    "pydot>=2,<4",
    "stdlib-list>=0.10.0; python_version < '3.10'",
    "importlib_metadata>=6.0; python_version == '3.7'",
]
keywords = [
    'python',
    'module',
    'package',
    'guard',
    'enforcement',
    'boundary',
    'enforcer',
    'domain',
    'architecture',
]


[project.optional-dependencies]
dev = [
    # Core deps (pinned)
    "rich==13.8.1",
    "prompt-toolkit==3.0.47",
    # Setup
    "pip==24.0",
    # Code Quality
    "pyright==1.1.384",
    "ruff==0.6.9",
    # Build/Release
    "setuptools==69.5.1; python_version > '3.7'",
    "twine==5.1.1; python_version > '3.7'",
    "build==1.2.1; python_version > '3.7'",
    # Tests
    "pytest==8.2.2; python_version > '3.7'",
    "pytest-mock==3.14.0; python_version > '3.7'",
    "coverage==7.6.0; python_version > '3.7'",
    # Rust
    "maturin==1.7.1",

    # python version 3.7 pinned dependencies
    "setuptools==47.1.0; python_version == '3.7'",
    "twine==4.0.2; python_version == '3.7'",
    "build==1.1.1; python_version == '3.7'",
    "pytest==7.4.4; python_version == '3.7'",
    "pytest-mock==3.11.1; python_version == '3.7'",
    "coverage==7.2.7; python_version == '3.7'",
]


[project.urls]
Homepage = "https://github.com/gauge-sh/tach"
Issues = "https://github.com/gauge-sh/tach/issues"

[tool.ruff]
src = ["python"]
exclude = ["python/tests/example"]
target-version = "py38"
lint.extend-select = ["I", "TCH", "UP"]
lint.ignore = ["UP006", "UP007"]

[tool.ruff.lint.isort]
required-imports = ["from __future__ import annotations"]

[tool.ruff.lint.flake8-type-checking]
runtime-evaluated-decorators = ["dataclasses.dataclass"]
exempt-modules = ["typing", "typing_extensions"]

[tool.pyright]
include = ["python/tach"]
exclude = ["**/__pycache__", ".venv"]
strict = ["python/tach"]
executionEnvironments = [{ root = "python" }]
pythonVersion = "3.8"


[tool.pytest.ini_options]
norecursedirs = "python/tests/example"

[build-system]
requires = ["maturin>=1.5,<2.0"]
build-backend = "maturin"

[tool.maturin]
python-source = "python"
module-name = "tach.extension"
features = ["pyo3/extension-module"]

[project.scripts]
tach = "tach.start:start"<|MERGE_RESOLUTION|>--- conflicted
+++ resolved
@@ -1,10 +1,6 @@
 [project]
 name = "tach"
-<<<<<<< HEAD
-version = "0.13.alpha2"
-=======
-version = "0.13.4"
->>>>>>> cbc2ebf8
+version = "0.13.alpha4"
 authors = [
     { name = "Caelean Barnes", email = "caeleanb@gmail.com" },
     { name = "Evan Doyle", email = "evanmdoyle@gmail.com" },
