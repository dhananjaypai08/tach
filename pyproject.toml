[project]
name = "tach"
<<<<<<< HEAD
version = "0.14.alpha"
=======
version = "0.14.1"
>>>>>>> cf7a50e8
authors = [
    { name = "Caelean Barnes", email = "caeleanb@gmail.com" },
    { name = "Evan Doyle", email = "evanmdoyle@gmail.com" },
]
description = "A Python tool to maintain a modular package architecture."
readme = "README.md"
requires-python = ">=3.7"
classifiers = [
    "Programming Language :: Python :: 3",
    "License :: OSI Approved :: MIT License",
    "Operating System :: OS Independent",
    "Development Status :: 4 - Beta",
    "Environment :: Console",
    "Intended Audience :: Developers",
    "Programming Language :: Python",
    "Programming Language :: Python :: 3.7",
    "Programming Language :: Python :: 3.8",
    "Programming Language :: Python :: 3.9",
    "Programming Language :: Python :: 3.10",
    "Programming Language :: Python :: 3.11",
    "Programming Language :: Python :: 3.12",
    "Programming Language :: Python :: 3.13",
    "Programming Language :: Python :: 3 :: Only",
    "Topic :: Software Development :: Libraries :: Python Modules",
    "Topic :: Software Development :: Quality Assurance",
]
dependencies = [
    "pyyaml~=6.0",
    "tomli>=1.2.2",
    "tomli-w~=1.0",
    "rich~=13.0",
    "prompt-toolkit~=3.0",
    "GitPython~=3.1",
    "networkx>=2.6,<4.0",
    "pydot>=2,<4",
    "stdlib-list>=0.10.0; python_version < '3.10'",
    "importlib_metadata>=6.0; python_version == '3.7'",
]
keywords = [
    'python',
    'module',
    'package',
    'guard',
    'enforcement',
    'boundary',
    'enforcer',
    'domain',
    'architecture',
]


[project.optional-dependencies]
dev = [
    # Core deps (pinned)
    "rich==13.8.1",
    "prompt-toolkit==3.0.47",
    # Setup
    "pip==24.0",
    # Code Quality
    "pyright==1.1.385",
    "ruff==0.7.0",
    # Build/Release
    "setuptools==69.5.1; python_version > '3.7'",
    "twine==5.1.1; python_version > '3.7'",
    "build==1.2.1; python_version > '3.7'",
    # Tests
    "pytest==8.2.2; python_version > '3.7'",
    "pytest-mock==3.14.0; python_version > '3.7'",
    "coverage==7.6.0; python_version > '3.7'",
    # Rust
    "maturin==1.7.1",

    # python version 3.7 pinned dependencies
    "setuptools==47.1.0; python_version == '3.7'",
    "twine==4.0.2; python_version == '3.7'",
    "build==1.1.1; python_version == '3.7'",
    "pytest==7.4.4; python_version == '3.7'",
    "pytest-mock==3.11.1; python_version == '3.7'",
    "coverage==7.2.7; python_version == '3.7'",
]


[project.urls]
Homepage = "https://github.com/gauge-sh/tach"
Issues = "https://github.com/gauge-sh/tach/issues"

[tool.ruff]
src = ["python"]
exclude = ["python/tests/example"]
target-version = "py38"
lint.extend-select = ["I", "TCH", "UP"]
lint.ignore = ["UP006", "UP007"]

[tool.ruff.lint.isort]
required-imports = ["from __future__ import annotations"]

[tool.ruff.lint.flake8-type-checking]
runtime-evaluated-decorators = ["dataclasses.dataclass"]
exempt-modules = ["typing", "typing_extensions"]

[tool.pyright]
include = ["python/tach"]
exclude = ["**/__pycache__", ".venv"]
strict = ["python/tach"]
executionEnvironments = [{ root = "python" }]
pythonVersion = "3.8"


[tool.pytest.ini_options]
norecursedirs = "python/tests/example"

[build-system]
requires = ["maturin>=1.5,<2.0"]
build-backend = "maturin"

[tool.maturin]
python-source = "python"
module-name = "tach.extension"
features = ["pyo3/extension-module"]

[project.scripts]
tach = "tach.start:start"<|MERGE_RESOLUTION|>--- conflicted
+++ resolved
@@ -1,10 +1,6 @@
 [project]
 name = "tach"
-<<<<<<< HEAD
 version = "0.14.alpha"
-=======
-version = "0.14.1"
->>>>>>> cf7a50e8
 authors = [
     { name = "Caelean Barnes", email = "caeleanb@gmail.com" },
     { name = "Evan Doyle", email = "evanmdoyle@gmail.com" },
