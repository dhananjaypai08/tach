[project]
name = "tach"
version = "0.11.1"
authors = [
    { name = "Caelean Barnes", email = "caeleanb@gmail.com" },
    { name = "Evan Doyle", email = "evanmdoyle@gmail.com" },
]
description = "A Python tool to maintain a modular package architecture."
readme = "README.md"
requires-python = ">=3.7"
classifiers = [
    "Programming Language :: Python :: 3",
    "License :: OSI Approved :: MIT License",
    "Operating System :: OS Independent",
    "Development Status :: 4 - Beta",
    "Environment :: Console",
    "Intended Audience :: Developers",
    "Programming Language :: Python",
    "Programming Language :: Python :: 3.7",
    "Programming Language :: Python :: 3.8",
    "Programming Language :: Python :: 3.9",
    "Programming Language :: Python :: 3.10",
    "Programming Language :: Python :: 3.11",
    "Programming Language :: Python :: 3.12",
    "Programming Language :: Python :: 3.13",
    "Programming Language :: Python :: 3 :: Only",
    "Topic :: Software Development :: Libraries :: Python Modules",
    "Topic :: Software Development :: Quality Assurance",
]
dependencies = [
    "pyyaml~=6.0",
    "tomli~=2.0",
    "tomli-w~=1.0",
    "pydantic~=2.0",
    "rich~=13.0",
    "prompt-toolkit~=3.0",
    "GitPython~=3.1",
    "networkx~=3.0; python_version > '3.7'",
    "networkx>=2.6,<4.0; python_version == '3.7'",
    "pydot~=2.0",
    "stdlib-list>=0.10.0; python_version < '3.10'",
    "eval-type-backport>=0.2.0; python_version < '3.10' and python_version > '3.7'",
    "importlib_metadata>=6.5; python_version == '3.7'",
]
keywords = [
    'python',
    'module',
    'package',
    'guard',
    'enforcement',
    'boundary',
    'enforcer',
    'domain',
    'architecture',
]


[project.optional-dependencies]
dev = [
    # Core deps (pinned)
    "pydantic==2.8.2; python_version > '3.7'",
    "rich==13.8.1",
    "prompt-toolkit==3.0.47",
    # Setup
    "pip==24.0",
    # Code Quality
<<<<<<< HEAD
    "pyright==1.1.380",
    "ruff==0.6.7",
=======
    "pyright==1.1.381",
    "ruff==0.6.5",
>>>>>>> 1ae73e6d
    # Build/Release
    "setuptools==69.5.1; python_version > '3.7'",
    "twine==5.1.1; python_version > '3.7'",
    "build==1.2.1; python_version > '3.7'",
    # Tests
    "pytest==8.2.2; python_version > '3.7'",
    "pytest-mock==3.14.0; python_version > '3.7'",
    "coverage==7.6.0; python_version > '3.7'",
    # Rust
    "maturin==1.7.1",

    # python version 3.7 pinned dependencies
    "pydantic==2.5.3; python_version == '3.7'",
    "setuptools==47.1.0; python_version == '3.7'",
    "twine==4.0.2; python_version == '3.7'",
    "build==1.1.1; python_version == '3.7'",
    "pytest==7.4.4; python_version == '3.7'",
    "pytest-mock==3.11.1; python_version == '3.7'",
    "coverage==7.2.7; python_version == '3.7'",
]


[project.urls]
Homepage = "https://github.com/gauge-sh/tach"
Issues = "https://github.com/gauge-sh/tach/issues"

[tool.ruff]
src = ["python"]
exclude = ["python/tests/example"]
target-version = "py38"
lint.extend-select = ["I", "TCH", "UP"]
lint.ignore = ["UP006", "UP007"]

[tool.ruff.lint.isort]
required-imports = ["from __future__ import annotations"]

[tool.ruff.lint.flake8-type-checking]
runtime-evaluated-base-classes = ["pydantic.BaseModel", "pydantic.RootModel"]
runtime-evaluated-decorators = [
    "pydantic.dataclasses.dataclass",
    "dataclasses.dataclass",
]
exempt-modules = ["typing", "typing_extensions"]

[tool.pyright]
include = ["python/tach"]
exclude = ["**/__pycache__", ".venv"]
strict = ["python/tach"]
executionEnvironments = [{ root = "python" }]
pythonVersion = "3.8"


[tool.pytest.ini_options]
norecursedirs = "python/tests/example"

[build-system]
requires = ["maturin>=1.5,<2.0"]
build-backend = "maturin"

[tool.maturin]
python-source = "python"
module-name = "tach.extension"
features = ["pyo3/extension-module"]

[project.scripts]
tach = "tach.start:start"<|MERGE_RESOLUTION|>--- conflicted
+++ resolved
@@ -64,13 +64,8 @@
     # Setup
     "pip==24.0",
     # Code Quality
-<<<<<<< HEAD
-    "pyright==1.1.380",
+    "pyright==1.1.381",
     "ruff==0.6.7",
-=======
-    "pyright==1.1.381",
-    "ruff==0.6.5",
->>>>>>> 1ae73e6d
     # Build/Release
     "setuptools==69.5.1; python_version > '3.7'",
     "twine==5.1.1; python_version > '3.7'",
