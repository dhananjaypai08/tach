import argparse
import os
import sys
from typing import Optional

from modguard.check import check, ErrorInfo
<<<<<<< HEAD
from modguard.filesystem.project import (
    validate_project_config_path,
    print_invalid_exclude,
)
=======
from modguard.core import ProjectConfig
>>>>>>> 5c9c5b45
from modguard.init import init_project
from modguard.loading import stop_spinner, start_spinner
from modguard.show import show
from modguard.parsing.modules import build_module_trie
from modguard.colors import BCOLORS


def print_errors(error_list: list[ErrorInfo]) -> None:
    sorted_results = sorted(error_list, key=lambda e: e.location)
    for error in sorted_results:
        print(
            f"❌ {BCOLORS.FAIL}{error.location}{BCOLORS.WARNING}: {error.message}",
            file=sys.stderr,
        )


def add_base_arguments(parser: argparse.ArgumentParser) -> None:
    parser.add_argument(
        "-e",
        "--exclude",
        required=False,
        type=str,
        metavar="file_or_path,...",
        help="Comma separated path list to exclude. tests/, ci/, etc.",
    )


def build_parser() -> argparse.ArgumentParser:
    parser = argparse.ArgumentParser(
        prog="modguard",
        add_help=True,
        epilog="Make sure modguard is run from the root of your Python project,"
        " and `modguard.yml` is present",
    )
    subparsers = parser.add_subparsers(title="commands", dest="command")
    init_parser = subparsers.add_parser(
        "init",
        prog="modguard init",
        help="Initialize boundaries between top-level modules and write dependencies to "
        "`modguard.yml`",
        description="Initialize boundaries between top-level modules and write dependencies to "
        "`modguard.yml`",
    )
    add_base_arguments(init_parser)
    check_parser = subparsers.add_parser(
        "check",
        prog="modguard check",
        help="Check existing boundaries against your dependencies and module interfaces",
        description="Check existing boundaries against your dependencies and module interfaces",
    )
    add_base_arguments(check_parser)
    show_parser = subparsers.add_parser(
        "show",
        prog="modguard show",
        help="Show your existing boundaries",
        description="Show your existing boundaries",
    )
    add_base_arguments(show_parser)
    show_parser.add_argument(
        "-w",
        "--write",
        required=False,
        dest="write",
        action="store_true",
        default=False,
        help="Write the output to an `interface.yaml` file",
    )
    return parser


def parse_arguments(args: list[str]) -> argparse.Namespace:
    parser = build_parser()
    parsed_args = parser.parse_args(args)

    if not args[0] == "init":
        validate_project_config_path()

    exclude_paths = parsed_args.exclude
    if exclude_paths:
        exclude_paths = exclude_paths.split(",")
        has_error = False
        # TODO move to fs
        for exclude_path in exclude_paths:
            if (
                exclude_path
                and not os.path.isdir(exclude_path)
                and not os.path.isfile(exclude_path)
            ):
                has_error = True
                print_invalid_exclude(exclude_path)
        if has_error:
            sys.exit(1)
    return parsed_args


def modguard_check(exclude_paths: Optional[list[str]] = None):
    try:
        result: list[ErrorInfo] = check(
            ".", ProjectConfig(), exclude_paths=exclude_paths
        )
    except Exception as e:
        stop_spinner()
        print(str(e))
        sys.exit(1)

    stop_spinner()
    if result:
        print_errors(result)
        sys.exit(1)
    print(f"✅ {BCOLORS.OKGREEN}All modules safely guarded!")
    sys.exit(0)


def modguard_show(write_file: bool, exclude_paths: Optional[list[str]] = None):
    try:
        mt = build_module_trie(".", exclude_paths=exclude_paths)
        _, pretty_result = show(mt, write_file=write_file)
    except Exception as e:
        stop_spinner()
        print(str(e))
        sys.exit(1)
    stop_spinner()
    print(pretty_result)
    sys.exit(0)


def modguard_init(exclude_paths: Optional[list[str]] = None):
    try:
        warnings = init_project(root=".", exclude_paths=exclude_paths)
    except Exception as e:
        stop_spinner()
        print(str(e))
        sys.exit(1)

    stop_spinner()
    if warnings:
        print("\n".join(warnings))
    print(f"✅ {BCOLORS.OKGREEN}Modguard initialized.")
    sys.exit(0)


def main() -> None:
    args = parse_arguments(sys.argv[1:])
    exclude_paths = args.exclude.split(",") if args.exclude else None
    if args.command == "init":
        start_spinner("Initializing...")
        modguard_init(exclude_paths=exclude_paths)
    elif args.command == "check":
        start_spinner("Scanning...")
        modguard_check(exclude_paths=exclude_paths)
    elif args.command == "show":
        start_spinner("Scanning...")
        modguard_show(write_file=args.write, exclude_paths=exclude_paths)
    else:
        print("Unrecognized command")
        exit(1)


if __name__ == "__main__":
    main()<|MERGE_RESOLUTION|>--- conflicted
+++ resolved
@@ -4,14 +4,11 @@
 from typing import Optional
 
 from modguard.check import check, ErrorInfo
-<<<<<<< HEAD
 from modguard.filesystem.project import (
     validate_project_config_path,
     print_invalid_exclude,
 )
-=======
 from modguard.core import ProjectConfig
->>>>>>> 5c9c5b45
 from modguard.init import init_project
 from modguard.loading import stop_spinner, start_spinner
 from modguard.show import show
@@ -110,7 +107,7 @@
 def modguard_check(exclude_paths: Optional[list[str]] = None):
     try:
         result: list[ErrorInfo] = check(
-            ".", ProjectConfig(), exclude_paths=exclude_paths
+            ".", ProjectConfig(constraints={}), exclude_paths=exclude_paths
         )
     except Exception as e:
         stop_spinner()
